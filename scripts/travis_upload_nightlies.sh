--- conflicted
+++ resolved
@@ -41,12 +41,7 @@
 
 if [ "$TRAVIS_OS_NAME" == "osx" ]; then
     cd $MACOS_BUILD
-<<<<<<< HEAD
     NEW_ARCHIVE=$(date '+%Y-%m-%d')-BitBox-macOS-$(git rev-parse --short HEAD).zip
-    zip -r $NEW_ARCHIVE BitBox.app
-=======
-    NEW_ARCHIVE=$(date -I)-BitBox-macOS-$(git rev-parse --short HEAD).zip
     ditto -c -k --keepParent BitBox.app $NEW_ARCHIVE
->>>>>>> 4c760897
     scp $OPTIONS $NEW_ARCHIVE travis@$DEVSERVER_IP:/var/www/nightlies/$UPLOAD_DIR
 fi