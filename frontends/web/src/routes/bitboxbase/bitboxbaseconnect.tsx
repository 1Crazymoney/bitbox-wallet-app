--- conflicted
+++ resolved
@@ -170,11 +170,7 @@
     }
 
     public componentWillUpdate() {
-<<<<<<< HEAD
-        this.setState({ bitboxBaseIDs : this.props.bitboxBaseIDs });
-=======
-        this.setState({bitboxBaseIDs: this.props.bitboxBaseIDs});
->>>>>>> 5462aaac
+        this.setState({ bitboxBaseIDs: this.props.bitboxBaseIDs });
     }
 
     private setSortableContainer = (el: HTMLElement) => {
